--- conflicted
+++ resolved
@@ -69,22 +69,14 @@
 	}
 
 	cmdFlags struct {
-<<<<<<< HEAD
 		titleFlag    string
 		sizeFlag     string
 		groupSize    int
 		markdownFlag bool
 		templateFlag string
+		listFlag     string
 		outputFlag   string
 		verbose      bool
-=======
-		titleFlag  string
-		sizeFlag   string
-		groupSize  int
-		listFlag   string
-		outputFlag string
-		verbose    bool
->>>>>>> 75f29009
 	}
 
 	goListJSONModule struct {
@@ -208,7 +200,6 @@
 		"g",
 		20,
 		"the number of tests per test group indicator")
-<<<<<<< HEAD
 	rootCmd.PersistentFlags().BoolVar(&flags.markdownFlag,
 		"markdown",
 		false,
@@ -217,13 +208,11 @@
 		"template",
 		"",
 		"template file to use")
-=======
 	rootCmd.PersistentFlags().StringVarP(&flags.listFlag,
 		"list",
 		"l",
 		"",
 		"the JSON module list")
->>>>>>> 75f29009
 	rootCmd.PersistentFlags().StringVarP(&flags.outputFlag,
 		"output",
 		"o",
